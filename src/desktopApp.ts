--- conflicted
+++ resolved
@@ -109,14 +109,11 @@
       // Start server
       if (!overrides.useExternalServer && !comfyDesktopApp.serverRunning) {
         try {
-<<<<<<< HEAD
           await artifyLab.startServer()
           artifyLab.injectHtml()
           artifyLab.setAppWindow(appWindow)
           artifyLab.setServerArgs(serverArgs)
-=======
           appState.setInstallStage(createInstallStageInfo(InstallStage.STARTING_SERVER));
->>>>>>> cc4b60b3
           await comfyDesktopApp.startComfyServer(serverArgs);
         } catch (error) {
           log.error('Unhandled exception during server start', error);
