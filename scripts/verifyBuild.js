import fs from 'node:fs';
import path from 'node:path';

/**
 * Verify the app build for the current platform.
 * Check that all required paths are present.
 */
/**
 * @typedef {{ base: string; required: string[] }} VerifyConfig
 */

const PATHS = /** @type {Record<'mac' | 'windows', VerifyConfig>} */ ({
  mac: {
<<<<<<< HEAD
    base: 'dist/mac-arm64/Artify.app/Contents/Resources',
    required: ['ComfyUI', 'ComfyUI/custom_nodes/ComfyUI-Manager', 'UI', 'uv/macos/uv', 'uv/macos/uvx'],
=======
    base: 'dist/mac-arm64/ComfyUI.app/Contents/Resources',
    required: ['ComfyUI', 'UI', 'uv/macos/uv', 'uv/macos/uvx'],
>>>>>>> dea032ee
  },
  windows: {
    base: 'dist/win-unpacked/resources',
    required: [
      // Add Windows-specific paths here
      'ComfyUI',
      'UI',
      'uv/win/uv.exe',
      'uv/win/uvx.exe',
    ],
  },
});

/**
 * @param {VerifyConfig} config
 */
function verifyConfig(config) {
  const required = [...config.required];
  const managerRequirementsPath = path.join(config.base, 'ComfyUI', 'manager_requirements.txt');
  const legacyManagerPath = path.join(config.base, 'ComfyUI', 'custom_nodes', 'ComfyUI-Manager');
  if (fs.existsSync(managerRequirementsPath)) {
    required.push('ComfyUI/manager_requirements.txt');
  } else if (fs.existsSync(legacyManagerPath)) {
    required.push('ComfyUI/custom_nodes/ComfyUI-Manager');
  } else {
    required.push('ComfyUI/manager_requirements.txt');
  }

  const missingPaths = [];

  for (const requiredPath of required) {
    const fullPath = path.join(config.base, requiredPath);
    if (!fs.existsSync(fullPath)) {
      missingPaths.push(requiredPath);
    }
  }

  if (missingPaths.length > 0) {
    console.error('❌ Build verification failed!');
    console.error('Missing required paths:');
    for (const p of missingPaths) console.error(`  - ${p}`);
    process.exit(1);
  }
}

function verifyBuild() {
  const platform = process.platform;

  if (platform === 'darwin') {
    console.log('🔍 Verifying build for Macos...');
    verifyConfig(PATHS.mac);
  } else if (platform === 'win32') {
    console.log('🔍 Verifying build for Windows...');
    verifyConfig(PATHS.windows);
  } else {
    console.error('❌ Unsupported platform:', platform);
    process.exit(1);
  }
}

verifyBuild();<|MERGE_RESOLUTION|>--- conflicted
+++ resolved
@@ -11,13 +11,8 @@
 
 const PATHS = /** @type {Record<'mac' | 'windows', VerifyConfig>} */ ({
   mac: {
-<<<<<<< HEAD
     base: 'dist/mac-arm64/Artify.app/Contents/Resources',
-    required: ['ComfyUI', 'ComfyUI/custom_nodes/ComfyUI-Manager', 'UI', 'uv/macos/uv', 'uv/macos/uvx'],
-=======
-    base: 'dist/mac-arm64/ComfyUI.app/Contents/Resources',
     required: ['ComfyUI', 'UI', 'uv/macos/uv', 'uv/macos/uvx'],
->>>>>>> dea032ee
   },
   windows: {
     base: 'dist/win-unpacked/resources',
