name: Build and Release

on:
  push:
    tags:
      - 'v*.*.*'

concurrency:
  group: ${{ github.workflow }}-${{ inputs.release_tag || github.ref }}
  cancel-in-progress: true

jobs:
  build:
    runs-on: ${{ matrix.os }}
    strategy:
      matrix:
        os: [macos-latest, windows-latest, ubuntu-latest]

    steps:
      - uses: actions/checkout@v4

      - name: Use Node.js
        uses: actions/setup-node@v4
        with:
<<<<<<< HEAD
          node-version: '20'

      - name: Install dependencies
        run: yarn install --frozen-lockfile

      - name: Build and Publish
        env:
          GH_TOKEN: ${{ secrets.GITHUB_TOKEN }}
        run: |
          yarn run vite:compile
          yarn run make:assets || true
          yarn run publish
=======
          GITHUB_TOKEN: ${{ secrets.GITHUB_TOKEN }}
          TODESKTOP_ACCESS_TOKEN: ${{ secrets.TODESKTOP_ACCESS_TOKEN }}
          TODESKTOP_EMAIL: ${{ secrets.TODESKTOP_EMAIL }}
          RELEASE_TAG: ${{ github.event_name == 'workflow_dispatch' && inputs.release_tag || github.event.release.tag_name }}
>>>>>>> dea032ee
<|MERGE_RESOLUTION|>--- conflicted
+++ resolved
@@ -4,10 +4,6 @@
   push:
     tags:
       - 'v*.*.*'
-
-concurrency:
-  group: ${{ github.workflow }}-${{ inputs.release_tag || github.ref }}
-  cancel-in-progress: true
 
 jobs:
   build:
@@ -22,7 +18,6 @@
       - name: Use Node.js
         uses: actions/setup-node@v4
         with:
-<<<<<<< HEAD
           node-version: '20'
 
       - name: Install dependencies
@@ -34,10 +29,4 @@
         run: |
           yarn run vite:compile
           yarn run make:assets || true
-          yarn run publish
-=======
-          GITHUB_TOKEN: ${{ secrets.GITHUB_TOKEN }}
-          TODESKTOP_ACCESS_TOKEN: ${{ secrets.TODESKTOP_ACCESS_TOKEN }}
-          TODESKTOP_EMAIL: ${{ secrets.TODESKTOP_EMAIL }}
-          RELEASE_TAG: ${{ github.event_name == 'workflow_dispatch' && inputs.release_tag || github.event.release.tag_name }}
->>>>>>> dea032ee
+          yarn run publish