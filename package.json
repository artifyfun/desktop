{
<<<<<<< HEAD
  "name": "artifylab-desktop",
  "productName": "Artify",
  "repository": "github:artifyfun/desktop",
  "copyright": "Copyright © 2024 Comfy Org，Copyright © 2025 ArtifyFun",
  "version": "1.0.5",
  "homepage": "https://space.bilibili.com/1584901",
  "description": "Make AI easier to use.",
=======
  "name": "@comfyorg/comfyui-electron",
  "productName": "ComfyUI",
  "repository": "github:comfy-org/electron",
  "copyright": "Copyright © 2024 Comfy Org",
  "version": "0.4.57",
  "homepage": "https://comfy.org",
  "description": "The best modular GUI to run AI diffusion models.",
>>>>>>> 0857f0d1
  "main": ".vite/build/main.cjs",
  "packageManager": "yarn@4.5.0",
  "type": "module",
  "config": {
    "frontend": {
      "version": "1.23.4",
      "optionalBranch": ""
    },
    "comfyUI": {
      "version": "0.3.45",
      "optionalBranch": ""
    },
    "managerCommit": "402e2c384f338d0ed0a7fb19caa93f29a0dc35fd",
    "uvVersion": "0.5.31"
  },
  "scripts": {
    "clean": "rimraf .vite dist out",
    "clean:uv": "rimraf assets/uv",
    "clean:assets": "rimraf assets/.env assets/ComfyUI assets/python.tgz & yarn run clean:assets:git && yarn run clean:uv",
    "clean:assets:git": "rimraf assets/ComfyUI/.git assets/ComfyUI/custom_nodes/ComfyUI-Manager/.git",
    "clean:slate": "yarn run clean & yarn run clean:assets & rimraf node_modules",
    "download:uv": "node scripts/downloadUV.js",
    "download-frontend": "node scripts/downloadFrontend.js",
    "make:frontend": "yarn run download-frontend",
    "format": "prettier --check .",
    "format:fix": "prettier --write .",
    "lint": "eslint src",
    "lint:fix": "eslint --fix src",
    "make": "yarn run vite:compile && electron-builder build --config=builder-debug.config.ts && yarn run verify:build",
    "make:assets": "node scripts/makeComfy.js",
    "make:nvidia": "yarn run make -- --nvidia",
    "notarize": "node debug/notarize.js",
    "package": "yarn run vite:compile && electron-builder build --config=electron-builder.config.ts && yarn run verify:build",
    "patch:core:frontend": "node scripts/patchComfyUI.js requirements",
    "publish": "electron-builder --config=electron-builder.config.ts --publish=always",
    "publish:staging": "yarn run vite:compile && electron-builder build --config=electron-builder.config.ts --publish=always",
    "reset-install": "node scripts/resetInstall.js",
    "sign": "node debug/sign.js",
    "start": "vite build --config vite.preload.config.ts && vite build --watch --mode startwatch",
    "test:e2e": "npx playwright test",
    "test:e2e:update": "npx playwright test --update-snapshots",
    "test:unit": "vitest run",
    "electron-builder:afterPack": "./scripts/electron-builder/afterPack.cjs",
    "electron-builder:beforeInstall": "./scripts/electron-builder/beforeInstall.cjs",
    "typescript": "tsc -p tsconfig.build.json",
    "verify:build": "node scripts/verifyBuild.js",
    "vite:compile": "yarn run typescript && vite build && vite build --config vite.preload.config.ts",
    "vite:types": "yarn run typescript && vite build --config vite.types.config.ts && node scripts/prepareTypes.js",
    "release:types": "node scripts/releaseTypes.js",
    "update:frontend": "node scripts/updateFrontend.js"
  },
  "devDependencies": {
    "@electron/fuses": "^1.8.0",
    "@electron/notarize": "^2.4.0",
    "@electron/rebuild": "^3.7.1",
    "@electron/windows-sign": "^1.1.3",
    "@eslint/js": "^9.17.0",
    "@playwright/test": "^1.47.2",
    "@sentry/wizard": "^3.30.0",
    "@trivago/prettier-plugin-sort-imports": "^5.2.1",
    "@types/adm-zip": "^0.5.5",
    "@types/connect-history-api-fallback": "^1.5.4",
    "@types/diff": "^7",
    "@types/electron-squirrel-startup": "^1.0.2",
    "@types/eslint__js": "^8.42.3",
    "@types/node": "^22.10.2",
    "@types/tar": "6.1.13",
    "@types/tmp": "^0.2.6",
    "@types/wait-on": "^5.3.4",
    "@typescript-eslint/eslint-plugin": "^8.20.0",
    "@typescript-eslint/parser": "^8.20.0",
    "diff": "^7.0.0",
    "electron": "31.3.1",
    "electron-builder": "^25.1.8",
    "eslint": "^9.17.0",
    "eslint-plugin-import": "^2.25.0",
    "eslint-plugin-unicorn": "^56.0.1",
    "globals": "^15.13.0",
    "lint-staged": "^15.2.10",
    "prettier": "^3.3.3",
    "rimraf": "^6.0.1",
    "ts-node": "^10.0.0",
    "typescript": "^5.7.2",
    "typescript-eslint": "^8.18.1",
    "vite": "^5.4.11",
    "vite-plugin-dts": "^4.3.0",
    "vitest": "^2.1.9"
  },
  "keywords": [],
  "author": {
    "name": "Comfy Org",
    "email": "support@comfy.org"
  },
  "contributors": [
    {
      "name": "ArtifyFun",
      "email": "artifyfun@gmail.com"
    }
  ],
  "license": "GPL-3.0-only",
  "dependencies": {
    "@ngrok/ngrok": "^1.5.1",
    "@sentry/electron": "^5.4.0",
    "@sentry/vite-plugin": "^2.22.6",
    "@types/body-parser": "^1.19.6",
    "@types/concurrently": "^7.0.3",
    "@types/cookie-parser": "^1.4.9",
    "@types/express": "^5.0.3",
    "@types/lodash": "4.17.15",
    "adm-zip": "^0.5.15",
    "axios": "^1.8.2",
    "body-parser": "^2.2.0",
    "concurrently": "^9.2.0",
    "connect-history-api-fallback": "^2.0.0",
    "cookie-parser": "^1.4.7",
    "dotenv": "^16.4.5",
    "electron-log": "^5.2.0",
    "electron-store": "8.2.0",
    "electron-updater": "6.6.2",
    "express": "^4.21.2",
    "lodash": "4.17.21",
    "mixpanel": "^0.18.0",
    "node-pty": "^1.0.0",
    "systeminformation": "^5.24.8",
    "tar": "^7.4.3",
    "tmp": "^0.2.3",
    "wait-on": "^8.0.1",
    "yaml": "^2.6.0"
  }
}<|MERGE_RESOLUTION|>--- conflicted
+++ resolved
@@ -1,5 +1,4 @@
 {
-<<<<<<< HEAD
   "name": "artifylab-desktop",
   "productName": "Artify",
   "repository": "github:artifyfun/desktop",
@@ -7,15 +6,6 @@
   "version": "1.0.5",
   "homepage": "https://space.bilibili.com/1584901",
   "description": "Make AI easier to use.",
-=======
-  "name": "@comfyorg/comfyui-electron",
-  "productName": "ComfyUI",
-  "repository": "github:comfy-org/electron",
-  "copyright": "Copyright © 2024 Comfy Org",
-  "version": "0.4.57",
-  "homepage": "https://comfy.org",
-  "description": "The best modular GUI to run AI diffusion models.",
->>>>>>> 0857f0d1
   "main": ".vite/build/main.cjs",
   "packageManager": "yarn@4.5.0",
   "type": "module",
